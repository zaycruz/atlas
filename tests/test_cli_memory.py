--- conflicted
+++ resolved
@@ -2,12 +2,9 @@
 
 import json
 import os
-<<<<<<< HEAD
 import sqlite3
 import time
-=======
 import uuid
->>>>>>> 59d877f1
 
 from atlas_main.cli import _handle_memory, console
 from atlas_main.memory_layers import LayeredMemoryConfig, LayeredMemoryManager
@@ -142,7 +139,6 @@
         min_reflection_confidence=0.6,
     )
     manager = LayeredMemoryManager(embed_fn=lambda _text: None, config=config)
-<<<<<<< HEAD
     try:
         client = _FakeMemoryClient(
             {
@@ -195,7 +191,6 @@
         reopened.log_interaction("Again", "ready")
     finally:
         reopened.close()
-=======
     client = _FakeMemoryClient(
         {
             "facts": [
@@ -249,5 +244,4 @@
     assert any("scheduling reminders" in lesson["text"].lower() for lesson in lessons)
 
     stats = manager.get_stats()
-    assert stats["harvest"]["accepted_reflections"] == 1
->>>>>>> 59d877f1
+    assert stats["harvest"]["accepted_reflections"] == 1